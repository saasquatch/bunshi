import { renderHook } from "@testing-library/react";
<<<<<<< HEAD
import React, { StrictMode, useContext } from "react";
import {
  createScope,
  molecule,
  moleculeInterface,
  use,
  type Molecule,
  type MoleculeInterface,
  type MoleculeOrInterface,
} from ".";
import { createLifecycleUtils } from "../shared/testing/lifecycle";
=======
import React, { useContext } from "react";
import { createScope, molecule, use } from ".";
import {
  createLifecycleUtils,
  type LifecycleUtilsTuple,
} from "../shared/testing/lifecycle";
>>>>>>> c333c715
import { ScopeProvider } from "./ScopeProvider";
import { ScopeContext } from "./contexts/ScopeContext";
import { strictModeSuite } from "./testing/strictModeSuite";
import { useMolecule } from "./useMolecule";
import { atom, useAtomValue, type Atom, type PrimitiveAtom } from "jotai";

export const UserScope = createScope("user@example.com", {
  debugLabel: "User Scope",
});

const userMoleculeLifecycle = createLifecycleUtils();
export const UserMolecule = molecule((_, getScope) => {
  const userId = getScope(UserScope);

  const value = {
    random: Math.random(),
    userId,
  };
  userMoleculeLifecycle.connect(value);
  return value;
});

describe("type safety", () => {
  const exampleMolecule = molecule(() => 42);

  test("molecule returns a Molecule", () => {
    expectTypeOf(exampleMolecule).toEqualTypeOf<Molecule<number>>();
  });

  test("molecule should infer the correct type of molecule", () => {
    expectTypeOf(molecule(() => 42)).toEqualTypeOf<Molecule<number>>();
    expectTypeOf(molecule(() => "hi")).toEqualTypeOf<Molecule<string>>();
    expectTypeOf(molecule(() => ({ a: 1, b: "two" as const }))).toEqualTypeOf<
      Molecule<{ a: number; b: "two" }>
    >();
  });

  test("useMolecule should infer the correct return type of molecule", () => {
    expectTypeOf(() =>
      useMolecule(exampleMolecule),
    ).returns.toEqualTypeOf<number>();
  });

  test("useMolecule should infer the correct generic return type of molecule", () => {
    function useMoleculeGeneric<T>(molecule: Molecule<T>) {
      const value = useMolecule(molecule);
      expectTypeOf({ value }).toEqualTypeOf<{ value: T }>();
      return value;
    }

    expectTypeOf(() =>
      useMoleculeGeneric({} as any),
    ).returns.toEqualTypeOf<unknown>();

    expectTypeOf(() =>
      useMoleculeGeneric(molecule(() => 2)),
    ).returns.toEqualTypeOf<number>();

    expectTypeOf(() =>
      useMoleculeGeneric(molecule(() => ({ a: 1, b: "two" as const }))),
    ).returns.toEqualTypeOf<{ a: number; b: "two" }>();
  });

  describe("with jotai", () => {
    const exampleAtomMolecule = molecule<Atom<string>>(() => atom("example"));

    test("molecule getter should infer the correct type of molecule", () => {
      const DerivedMolecule = molecule((mol) => {
        const anAtom = mol(exampleAtomMolecule);
        expectTypeOf(anAtom).toEqualTypeOf<Atom<string>>();
        return atom((get) => {
          expectTypeOf(get(anAtom)).toEqualTypeOf<string>();
        });
      });
      expectTypeOf(DerivedMolecule).toEqualTypeOf<Molecule<Atom<void>>>();
    });

    test("useMolecule should infer the correct return type of molecule", () => {
      expectTypeOf(() =>
        useMolecule(exampleAtomMolecule),
      ).returns.toEqualTypeOf<Atom<string>>();
    });

    test("useMolecule with molecule can be used with useAtomValue directly", () => {
      expectTypeOf(() =>
        useAtomValue(useMolecule(exampleAtomMolecule)),
      ).returns.toEqualTypeOf<string>();
    });

    // https://github.com/saasquatch/bunshi/issues/75
    test("useMolecule should infer the correct generic return type of molecule", () => {
      function useMoleculeGeneric<T extends Atom<unknown>>(
        molecule: Molecule<T>,
      ) {
        const atom = useMolecule(molecule);
        expectTypeOf({ atom }).toEqualTypeOf<{ atom: T }>();

        const value1 = useAtomValue(atom);
        expectTypeOf({ value1 }).toEqualTypeOf<{ value1: unknown }>();

        const value2 = useAtomValue(useMolecule(molecule));
        expectTypeOf({ value2 }).toEqualTypeOf<{ value2: unknown }>();
        return { atom, value1, value2 };
      }

      expectTypeOf(() => useMoleculeGeneric({} as any)).returns.toEqualTypeOf<{
        atom: Atom<unknown>;
        value1: unknown; // T extends Atom<unknown> so unknown
        value2: unknown; // T extends Atom<unknown> so unknown
      }>();

      expectTypeOf(() =>
        useMoleculeGeneric(molecule((): Atom<number> => atom(2))),
      ).returns.toEqualTypeOf<{
        atom: Atom<number>;
        value1: unknown; // T extends Atom<unknown> so unknown
        value2: unknown; // T extends Atom<unknown> so unknown
      }>();

      function useMoleculeGenericWithValue<T extends Atom<string>>(
        molecule: Molecule<T>,
      ) {
        const atom = useMolecule(molecule);
        expectTypeOf({ atom }).toEqualTypeOf<{ atom: T }>();

        const value1 = useAtomValue(atom);
        expectTypeOf({ value1 }).toEqualTypeOf<{ value1: string }>();

        const value2 = useAtomValue(useMolecule(molecule));
        expectTypeOf({ value2 }).toEqualTypeOf<{ value2: string }>();

        return { atom, value1, value2 };
      }

      expectTypeOf(() =>
        useMoleculeGenericWithValue({} as any),
      ).returns.toEqualTypeOf<{
        atom: Atom<string>;
        value1: string; // T extends Atom<string> so string
        value2: string; // T extends Atom<string> so string
      }>();

      expectTypeOf(() =>
        useMoleculeGenericWithValue(
          molecule((): PrimitiveAtom<string> => atom("test")),
        ),
      ).returns.toEqualTypeOf<{
        atom: PrimitiveAtom<string>;
        value1: string;
        value2: string;
      }>();

      function useMoleculeGenericWithInferredValue<T extends Atom<any>>(
        molecule: Molecule<T>,
      ): T extends Atom<infer U> ? U : never {
        return useAtomValue(useMolecule(molecule));
      }
      expectTypeOf(() =>
        useMoleculeGenericWithInferredValue({} as any),
      ).returns.toBeAny();
      expectTypeOf(() =>
        useMoleculeGenericWithInferredValue(molecule(() => atom("test"))),
      ).returns.toEqualTypeOf<string>();
    });
  });

  describe("with moleculeInterface", () => {
    const exampleMoleculeInterface = moleculeInterface<number>();

    test("moleculeInterface returns a MoleculeInterface", () => {
      expectTypeOf(exampleMoleculeInterface).toEqualTypeOf<
        MoleculeInterface<number>
      >();
    });

    test("useMolecule should infer the correct return type of moleculeInterface", () => {
      expectTypeOf(() =>
        useMolecule(exampleMoleculeInterface),
      ).returns.toEqualTypeOf<number>();
    });

    test("useMolecule should infer the correct generic return type of moleculeInterface", () => {
      function useMoleculeGeneric<T>(molecule: MoleculeInterface<T>) {
        const value = useMolecule(molecule);
        expectTypeOf({ value }).toEqualTypeOf<{ value: T }>();
        return value;
      }

      expectTypeOf(() =>
        useMoleculeGeneric({} as any),
      ).returns.toEqualTypeOf<unknown>();

      expectTypeOf(() =>
        useMoleculeGeneric(molecule(() => 2)),
      ).returns.toEqualTypeOf<number>();

      expectTypeOf(() =>
        useMoleculeGeneric(molecule(() => ({ a: 1, b: "two" as const }))),
      ).returns.toEqualTypeOf<{ a: number; b: "two" }>();
    });

    test('useMolecule should infer the correct generic return type of "MoleculeOrInterface"', () => {
      function useMoleculeGeneric<T>(molecule: MoleculeOrInterface<T>) {
        const value = useMolecule(molecule);
        expectTypeOf({ value }).toEqualTypeOf<{ value: T }>();
        return value;
      }

      expectTypeOf(() =>
        useMoleculeGeneric({} as any),
      ).returns.toEqualTypeOf<unknown>();

      expectTypeOf(() =>
        useMoleculeGeneric(molecule(() => 2)),
      ).returns.toEqualTypeOf<number>();

      expectTypeOf(() =>
        useMoleculeGeneric(molecule(() => ({ a: 1, b: "two" as const }))),
      ).returns.toEqualTypeOf<{ a: number; b: "two" }>();
    });
  });
});

strictModeSuite(({ wrapper, isStrict }) => {
  describe("useMolecule", () => {
    test("useMolecule returns a function returned by a molecule", () => {
      const returnFunction = () => {};
      const FunctionMolecule = molecule(() => {
        return returnFunction;
      });
      const useFunctionMolecule = () => {
        return {
          molecule: useMolecule(FunctionMolecule),
        };
      };
      const { result } = renderHook(useFunctionMolecule, {});

      expect(result.current.molecule).toBe(returnFunction);
    });

    test("Use molecule can have scope provided", () => {
      const useUserMolecule = () => {
        return {
          molecule: useMolecule(UserMolecule, {
            withScope: [UserScope, "jeffrey@example.com"],
          }),
        };
      };
      const { result } = renderHook(useUserMolecule, {});

      expect(result.current.molecule.userId).toBe("jeffrey@example.com");
    });
    test("Provided scope ignores wrappers scope", () => {
      const Wrapper = ({ children }: { children?: React.ReactNode }) => (
        <ScopeProvider scope={UserScope} value={"sam@example.com"}>
          {children}
        </ScopeProvider>
      );

      const useUserMolecule = () => {
        return {
          molecule: useMolecule(UserMolecule, {
            withScope: [UserScope, "jeffrey@example.com"],
          }),
          context: useContext(ScopeContext),
        };
      };
      const { result } = renderHook(useUserMolecule, {
        wrapper: Wrapper,
      });

      expect(result.current.context).toStrictEqual([
        [UserScope, "sam@example.com"],
      ]);
      expect(result.current.molecule.userId).toBe("jeffrey@example.com");
    });

    test("Exclusive scope ignores wrappers scope", () => {
      const Wrapper = ({ children }: { children?: React.ReactNode }) => (
        <ScopeProvider scope={UserScope} value={"implicit@example.com"}>
          {children}
        </ScopeProvider>
      );

      const useUserMolecule = () => {
        return {
          molecule: useMolecule(UserMolecule, {
            exclusiveScope: [UserScope, "exclusive@example.com"],
          }),
          context: useContext(ScopeContext),
        };
      };
      const { result } = renderHook(useUserMolecule, {
        wrapper: Wrapper,
      });

      expect(result.current.context).toStrictEqual([
        [UserScope, "implicit@example.com"],
      ]);
      expect(result.current.molecule.userId).toBe("exclusive@example.com");
    });

    test("Unique scope will generate a new value for each use", () => {
      const useUserMolecule = () => {
        return {
          molecule1: useMolecule(UserMolecule, {
            withUniqueScope: UserScope,
          }),
          molecule2: useMolecule(UserMolecule, {
            withUniqueScope: UserScope,
          }),
        };
      };
      const { result } = renderHook(useUserMolecule, {});

      expect(result.current.molecule1.userId).not.toBe(
        result.current.molecule2.userId,
      );
    });

    test("Empty options breaks nothing", () => {
      const useUserMolecule = () => {
        return {
          molecule: useMolecule(UserMolecule, {}),
        };
      };
      const { result } = renderHook(useUserMolecule, {});

      expect(result.current.molecule.userId).toBe("user@example.com");
    });

    describe("Lifecyle hooks run with React", () => {
      const moleculeLifecycle = createLifecycleUtils();
      const UseLifecycleMolecule = molecule(() => {
        const userId = use(UserScope);
        moleculeLifecycle.connect(userId);
        return userId;
      });

      const jeffrey = "jeffrey@example.com";
      const useUserMolecule = () => {
        return {
          molecule: useMolecule(UseLifecycleMolecule, {
            withScope: [UserScope, jeffrey],
          }),
        };
      };

      test("Works with withScope", () => {
        expectUserLifecycle(useUserMolecule, jeffrey);
      });

      test("Works with exclusiveScope", () => {
        const testHook = () => {
          return {
            molecule: useMolecule(UseLifecycleMolecule, {
              exclusiveScope: [UserScope, jeffrey],
            }),
          };
        };
        expectUserLifecycle(testHook, jeffrey);
      });

      test("Works with default scope", () => {
        /**
         * Default tuples are better memoized, so the default assumptions for number of execution in `expectUserLifecycle` aren't valid
         *
         * Default tuples can a molecule to only be executed once in strict mode instead of twice.
         *
         * This is because the tuple itself is a global constant, so it is shared between strict mode renders.
         *
         * Non-default scope tuples are not global constants, so they are not shared between strict mode renders.
         */
        const testHook = () => {
          return {
            molecule: useMolecule(UseLifecycleMolecule),
          };
        };
        const expectedUser = UserScope.defaultValue;

        moleculeLifecycle.expectUncalled();

        const run1 = renderHook(testHook, {
          wrapper,
        });

        if (isStrict) {
          moleculeLifecycle.expectCalledTimesEach(1, 2, 1);
        } else {
          moleculeLifecycle.expectCalledTimesEach(1, 1, 0);
        }

        expect(run1.result.current.molecule).toBe(expectedUser);

        const run2 = renderHook(testHook, {
          wrapper,
        });

        if (isStrict) {
          moleculeLifecycle.expectCalledTimesEach(1, 2, 1);
        } else {
          moleculeLifecycle.expectCalledTimesEach(1, 1, 0);
        }
        expect(run2.result.current.molecule).toBe(expectedUser);

        run1.unmount();

        if (isStrict) {
          moleculeLifecycle.expectCalledTimesEach(1, 2, 1);
        } else {
          moleculeLifecycle.expectCalledTimesEach(1, 1, 0);
        }

        run2.unmount();

        if (isStrict) {
          moleculeLifecycle.expectCalledTimesEach(1, 2, 2);
        } else {
          moleculeLifecycle.expectCalledTimesEach(1, 1, 1);
        }
      });

      function expectUserLifecycle(
        testHook: typeof useUserMolecule,
        expectedUser: string,
      ) {
        moleculeLifecycle.expectUncalled();

        const run1 = renderHook(testHook, {
          wrapper,
        });

        if (isStrict) {
          moleculeLifecycle.expectCalledTimesEach(2, 2, 1);
        } else {
          moleculeLifecycle.expectCalledTimesEach(1, 1, 0);
        }

        expect(run1.result.current.molecule).toBe(expectedUser);

        const run2 = renderHook(testHook, {
          wrapper,
        });

        if (isStrict) {
          moleculeLifecycle.expectCalledTimesEach(2, 2, 1);
        } else {
          moleculeLifecycle.expectCalledTimesEach(1, 1, 0);
        }
        expect(run2.result.current.molecule).toBe(expectedUser);

        run1.unmount();

        if (isStrict) {
          moleculeLifecycle.expectCalledTimesEach(2, 2, 1);
        } else {
          moleculeLifecycle.expectCalledTimesEach(1, 1, 0);
        }

        run2.unmount();

        if (isStrict) {
          moleculeLifecycle.expectCalledTimesEach(2, 2, 2);
        } else {
          moleculeLifecycle.expectCalledTimesEach(1, 1, 1);
        }
      }
    });

    test("Empty", () => {});
  });
});

strictModeSuite(({ wrapper, isStrict }) => {
  describe("Parallel calls", () => {
    const renders = vi.fn();
    beforeEach(() => renders.mockReset());

    test("Parallel renders in different components", () => {
      userMoleculeLifecycle.expectUncalled();

      const useUserMolecule = () =>
        useMolecule(UserMolecule, {
          withScope: [UserScope, "jeffrey@example.com"],
        });

      const render1 = renderHook(useUserMolecule, {});
      userMoleculeLifecycle.expectActivelyMounted();
      const render2 = renderHook(useUserMolecule, {});
      userMoleculeLifecycle.expectActivelyMounted();

      expect(render1.result.current.userId).toBe("jeffrey@example.com");
      expect(render2.result.current.userId).toBe("jeffrey@example.com");
      expect(render2.result.current).toBe(render1.result.current);

      render1.unmount();
      render2.unmount();

      expect(render1.result.current.userId).toBe("jeffrey@example.com");
      expect(render2.result.current.userId).toBe("jeffrey@example.com");
      expect(render2.result.current).toBe(render1.result.current);
    });

    test("Parallel calls in the same component", () => {
      userMoleculeLifecycle.expectUncalled();

      const useUserMolecule = () => {
        return {
          first: useMolecule(UserMolecule, {
            withScope: [UserScope, "jeffrey@example.com"],
          }),
          second: useMolecule(UserMolecule, {
            withScope: [UserScope, "jeffrey@example.com"],
          }),
        };
      };

      const render1 = renderHook(useUserMolecule, {});
      userMoleculeLifecycle.expectCalledTimesEach(2, 1, 0);

      expect(render1.result.current.first.userId).toBe("jeffrey@example.com");
      expect(render1.result.current.second.userId).toBe("jeffrey@example.com");
      expect(render1.result.current.first).toBe(render1.result.current.second);

      render1.unmount();
      userMoleculeLifecycle.expectCalledTimesEach(2, 1, 1);
    });
    test("Triple parallel calls in the same component", () => {
      userMoleculeLifecycle.expectUncalled();

      const useUserMolecule = () => {
        return {
          first: useMolecule(UserMolecule, {
            withScope: [UserScope, "jeffrey@example.com"],
          }),
          second: useMolecule(UserMolecule, {
            withScope: [UserScope, "jeffrey@example.com"],
          }),
          third: useMolecule(UserMolecule, {
            withScope: [UserScope, "jeffrey@example.com"],
          }),
        };
      };

      const render1 = renderHook(useUserMolecule, {});
      // Then the molecule is executed once per call
      // But only mounted once
      userMoleculeLifecycle.expectCalledTimesEach(3, 1, 0);

      expect(render1.result.current.first.userId).toBe("jeffrey@example.com");
      expect(render1.result.current.second.userId).toBe("jeffrey@example.com");
      expect(render1.result.current.third.userId).toBe("jeffrey@example.com");
      expect(render1.result.current.first).toBe(render1.result.current.second);
      expect(render1.result.current.first).toBe(render1.result.current.third);

      render1.unmount();
      userMoleculeLifecycle.expectCalledTimesEach(3, 1, 1);
    });

    test("Duplicate calls in the same component, with separate scopes", () => {
      const jeffrey = "jeffrey@example.com";
      const useUserMolecule = () => {
        return {
          first: useMolecule(UserMolecule, { withScope: [UserScope, jeffrey] }),
          second: useMolecule(UserMolecule, {
            withScope: [UserScope, jeffrey],
          }),
        };
      };

      let before: LifecycleUtilsTuple;
      let after: LifecycleUtilsTuple;
      if (isStrict) {
        before = [4, 2, 1];
        after = [4, 2, 2];
      } else {
        before = [2, 1, 0];
        after = [2, 1, 1];
      }

      userMoleculeLifecycle.expectUncalled();

      const render1 = renderHook(useUserMolecule, { wrapper });
      const current = render1.result.current;

      userMoleculeLifecycle.expectCalledTimesEach(...before);

      expect(current.first.userId).toBe(jeffrey);
      expect(current.second.userId).toBe(jeffrey);
      expect(current.first).toBe(current.second);

      render1.unmount();

      userMoleculeLifecycle.expectCalledTimesEach(...after);
    });

    test("Triplicate calls in the same component, with separate scopes", () => {
      const jeffrey = "jeffrey@example.com";
      const useUserMolecule = () => {
        return {
          first: useMolecule(UserMolecule, { withScope: [UserScope, jeffrey] }),
          second: useMolecule(UserMolecule, {
            withScope: [UserScope, jeffrey],
          }),
          third: useMolecule(UserMolecule, { withScope: [UserScope, jeffrey] }),
        };
      };

      let before: LifecycleUtilsTuple;
      let after: LifecycleUtilsTuple;
      if (isStrict) {
        before = [6, 2, 1];
        after = [6, 2, 2];
      } else {
        before = [3, 1, 0];
        after = [3, 1, 1];
      }

      userMoleculeLifecycle.expectUncalled();

      const render1 = renderHook(useUserMolecule, { wrapper });
      const current = render1.result.current;

      userMoleculeLifecycle.expectCalledTimesEach(...before);

      expect(current.first.userId).toBe(jeffrey);
      expect(current.second.userId).toBe(jeffrey);
      expect(current.third.userId).toBe(jeffrey);
      expect(current.second).toBe(current.first);
      expect(current.third).toBe(current.first);

      render1.unmount();

      userMoleculeLifecycle.expectCalledTimesEach(...after);
    });

    test("Quadruplicate calls in the same component, with separate scopes", () => {
      const jeffrey = "jeffrey@example.com";
      const useUserMolecule = () => {
        renders();
        return {
          first: useMolecule(UserMolecule, { withScope: [UserScope, jeffrey] }),
          second: useMolecule(UserMolecule, {
            withScope: [UserScope, jeffrey],
          }),
          third: useMolecule(UserMolecule, { withScope: [UserScope, jeffrey] }),
          fourth: useMolecule(UserMolecule, {
            withScope: [UserScope, jeffrey],
          }),
        };
      };

      let before: LifecycleUtilsTuple;
      let after: LifecycleUtilsTuple;
      let beforeRenders: number;
      let afterRenders: number;
      if (isStrict) {
        before = [8, 2, 1];
        after = [8, 2, 2];
        beforeRenders = 4;
        afterRenders = 4 + 2;
      } else {
        before = [4, 1, 0];
        after = [4, 1, 1];
        beforeRenders = 2;
        afterRenders = 2 + 1;
      }

      userMoleculeLifecycle.expectUncalled();

      const render1 = renderHook(useUserMolecule, { wrapper });
      const current = render1.result.current;

      userMoleculeLifecycle.expectCalledTimesEach(...before);

      expect(current.first.userId).toBe(jeffrey);
      expect(current.second.userId).toBe(jeffrey);
      expect(current.third.userId).toBe(jeffrey);
      expect(current.fourth.userId).toBe(jeffrey);
      expect(current.second).toBe(current.first);
      expect(current.third).toBe(current.first);
      expect(current.fourth).toBe(current.first);
      expect(renders).toHaveBeenCalledTimes(beforeRenders);

      render1.rerender();

      render1.unmount();

      userMoleculeLifecycle.expectCalledTimesEach(...after);
      expect(renders).toHaveBeenCalledTimes(afterRenders);
    });

    test("Duplicate calls in the same component", () => {
      const useUserMolecule = () => {
        renders();
        return {
          first: useMolecule(UserMolecule),
          second: useMolecule(UserMolecule),
        };
      };

      let before: LifecycleUtilsTuple;
      let after: LifecycleUtilsTuple;
      let beforeRenders: number;
      let afterRenders: number;
      if (isStrict) {
        before = [1, 2, 1];
        after = [1, 2, 2];
        beforeRenders = 2;
        afterRenders = 4;
      } else {
        before = [1, 1, 0];
        after = [1, 1, 1];
        beforeRenders = 1;
        afterRenders = 2;
      }

      userMoleculeLifecycle.expectUncalled();

      const render1 = renderHook(useUserMolecule, { wrapper });
      const current = render1.result.current;

      userMoleculeLifecycle.expectCalledTimesEach(...before);

      expect(current.first.userId).toBe(UserScope.defaultValue);
      expect(current.second.userId).toBe(UserScope.defaultValue);
      expect(current.first).toBe(render1.result.current.second);

      expect(renders).toHaveBeenCalledTimes(beforeRenders);

      render1.rerender();
      expect(renders).toHaveBeenCalledTimes(afterRenders);

      render1.unmount();
      expect(renders).toHaveBeenCalledTimes(afterRenders);

      userMoleculeLifecycle.expectCalledTimesEach(...after);
    });

    test("Triplicate calls in the same component", () => {
      const useUserMolecule = () => {
        return {
          first: useMolecule(UserMolecule),
          second: useMolecule(UserMolecule),
          third: useMolecule(UserMolecule),
        };
      };

      let before: LifecycleUtilsTuple;
      let after: LifecycleUtilsTuple;
      if (isStrict) {
        before = [1, 2, 1];
        after = [1, 2, 2];
      } else {
        before = [1, 1, 0];
        after = [1, 1, 1];
      }

      userMoleculeLifecycle.expectUncalled();

      const render1 = renderHook(useUserMolecule, { wrapper });
      const current = render1.result.current;

      userMoleculeLifecycle.expectCalledTimesEach(...before);

      expect(current.first.userId).toBe(UserScope.defaultValue);
      expect(current.second.userId).toBe(UserScope.defaultValue);
      expect(current.third.userId).toBe(UserScope.defaultValue);
      expect(current.first).toBe(render1.result.current.second);
      expect(current.first).toBe(current.third);

      render1.unmount();

      userMoleculeLifecycle.expectCalledTimesEach(...after);
    });

    test("Quadruplicate calls in the same component", () => {
      const useUserMolecule = () => {
        return {
          first: useMolecule(UserMolecule),
          second: useMolecule(UserMolecule),
          third: useMolecule(UserMolecule),
          fourth: useMolecule(UserMolecule),
        };
      };

      let before: LifecycleUtilsTuple;
      let after: LifecycleUtilsTuple;
      if (isStrict) {
        before = [1, 2, 1];
        after = [1, 2, 2];
      } else {
        before = [1, 1, 0];
        after = [1, 1, 1];
      }

      userMoleculeLifecycle.expectUncalled();

      const render1 = renderHook(useUserMolecule, { wrapper });
      userMoleculeLifecycle.expectCalledTimesEach(...before);
      const current = render1.result.current;

      expect(current.first.userId).toBe(UserScope.defaultValue);
      expect(current.second.userId).toBe(UserScope.defaultValue);
      expect(current.third.userId).toBe(UserScope.defaultValue);
      expect(current.fourth.userId).toBe(UserScope.defaultValue);
      expect(current.first).toBe(current.second);
      expect(current.first).toBe(current.third);
      expect(current.first).toBe(current.fourth);

      render1.unmount();

      userMoleculeLifecycle.expectCalledTimesEach(...after);
    });
  });
});

strictModeSuite(({ wrapper, isStrict }) => {
  test("Strict mode behavior", () => {
    const expectedUser = "strict@example.com";

    const lifecycle = createLifecycleUtils();
    const UseLifecycleMolecule = molecule(() => {
      const userId = use(UserScope);
      lifecycle.connect(userId);
      return userId;
    });
    const testHook = () => {
      return {
        molecule: useMolecule(UseLifecycleMolecule, {
          exclusiveScope: [UserScope, expectedUser],
        }),
      };
    };

    lifecycle.expectUncalled();

    const run1 = renderHook(testHook, {
      wrapper,
    });

    function expectActiveMounted() {
      if (isStrict) {
        // Then execution are called twice
        // Because once for each render in strict mode
        expect(lifecycle.executions).toBeCalledTimes(2);
        // Then mounts are called twice
        // Because of useEffects called twice in strict mode
        expect(lifecycle.mounts).toBeCalledTimes(2);
        // The unount is called once
        // To cleanup from the original useEffect
        expect(lifecycle.unmounts).toBeCalledTimes(1);
      } else {
        expect(lifecycle.executions).toBeCalledTimes(1);
        expect(lifecycle.mounts).toBeCalledTimes(1);
        expect(lifecycle.unmounts).toBeCalledTimes(0);
      }
    }
    expectActiveMounted();
    expect(run1.result.current.molecule).toBe(expectedUser);

    const run2 = renderHook(testHook, {
      wrapper,
    });

    /**
     * Then nothing has changed in the molecule lifecycle
     * Because a subscription was active at render time
     * And it re-uses the cached value
     */
    expectActiveMounted();
    expect(run2.result.current.molecule).toBe(expectedUser);

    run1.unmount();

    /**
     * Then nothing has changed in the molecule lifecycle
     * Because a subscription is still active
     */
    expectActiveMounted();

    run2.unmount();

    if (isStrict) {
      expect(lifecycle.executions).toBeCalledTimes(2);
      expect(lifecycle.mounts).toBeCalledTimes(2);
      // Unmounts are called
      expect(lifecycle.unmounts).toBeCalledTimes(2);
    } else {
      expect(lifecycle.executions).toBeCalledTimes(1);
      expect(lifecycle.mounts).toBeCalledTimes(1);
      expect(lifecycle.unmounts).toBeCalledTimes(1);
    }
  });
});<|MERGE_RESOLUTION|>--- conflicted
+++ resolved
@@ -1,5 +1,4 @@
 import { renderHook } from "@testing-library/react";
-<<<<<<< HEAD
 import React, { StrictMode, useContext } from "react";
 import {
   createScope,
@@ -10,15 +9,10 @@
   type MoleculeInterface,
   type MoleculeOrInterface,
 } from ".";
-import { createLifecycleUtils } from "../shared/testing/lifecycle";
-=======
-import React, { useContext } from "react";
-import { createScope, molecule, use } from ".";
 import {
   createLifecycleUtils,
   type LifecycleUtilsTuple,
 } from "../shared/testing/lifecycle";
->>>>>>> c333c715
 import { ScopeProvider } from "./ScopeProvider";
 import { ScopeContext } from "./contexts/ScopeContext";
 import { strictModeSuite } from "./testing/strictModeSuite";
