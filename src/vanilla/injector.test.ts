--- conflicted
+++ resolved
@@ -783,336 +783,6 @@
       });
     });
   });
-<<<<<<< HEAD
-});
-
-describe("Global molecule internal scopes", () => {
-  test("Each global molecule gets its own unique internal scope", () => {
-    const injector = createInjector();
-
-    const GlobalMol1 = molecule(() => ({ value: Math.random() }));
-    const GlobalMol2 = molecule(() => ({ value: Math.random() }));
-
-    // Both molecules should work without errors
-    const [val1, unsub1] = injector.use(GlobalMol1);
-    const [val2, unsub2] = injector.use(GlobalMol2);
-
-    expect(val1).toBeDefined();
-    expect(val2).toBeDefined();
-    expect(val1).not.toBe(val2);
-
-    // Check that each molecule has its own internal scope using the proper symbol
-    const scope1 = (GlobalMol1 as any)[GlobalScopeSymbol];
-    const scope2 = (GlobalMol2 as any)[GlobalScopeSymbol];
-    expect(scope1).toBeDefined();
-    expect(scope2).toBeDefined();
-    expect(scope1).not.toBe(scope2);
-    expect(scope1.defaultValue).toBeDefined();
-    expect(scope2.defaultValue).toBeDefined();
-    expect(scope1.defaultValue).not.toBe(scope2.defaultValue);
-
-    unsub1();
-    unsub2();
-  });
-
-  test("Global molecule reuses the same internal scope across multiple uses", () => {
-    const injector = createInjector();
-
-    let executionCount = 0;
-    const GlobalMol = molecule(() => {
-      executionCount++;
-      return { value: executionCount };
-    });
-
-    // Use the molecule multiple times
-    const [val1, unsub1] = injector.use(GlobalMol);
-    const internalScope1 = (GlobalMol as MoleculeInternal<any>)[
-      GlobalScopeSymbol
-    ];
-    expect(internalScope1).toBeDefined();
-
-    const [val2, unsub2] = injector.use(GlobalMol);
-    const internalScope2 = (GlobalMol as MoleculeInternal<any>)[
-      GlobalScopeSymbol
-    ];
-
-    const [val3, unsub3] = injector.use(GlobalMol);
-    const internalScope3 = (GlobalMol as MoleculeInternal<any>)[
-      GlobalScopeSymbol
-    ];
-
-    // Should all be the same instance (molecule executed only once)
-    expect(val1).toBe(val2);
-    expect(val2).toBe(val3);
-    expect(executionCount).toBe(1);
-
-    // Internal scope should be the same object across all uses
-    expect(internalScope1).toBe(internalScope2);
-    expect(internalScope2).toBe(internalScope3);
-
-    // Verify it's a stable symbol value
-    expect(typeof internalScope1?.defaultValue).toBe("symbol");
-
-    unsub1();
-    unsub2();
-    unsub3();
-  });
-
-  test("Global molecule reuses the same internal scope even after being released", () => {
-    const injector = createInjector();
-
-    let executionCount = 0;
-    const GlobalMol = molecule(() => {
-      executionCount++;
-      return { value: executionCount };
-    });
-
-    // Use the molecule and release it
-    const [val1, unsub1] = injector.use(GlobalMol);
-    const internalScope1 = (GlobalMol as MoleculeInternal<any>)[
-      GlobalScopeSymbol
-    ];
-    expect(internalScope1).toBeDefined();
-    expect(executionCount).toBe(1);
-    unsub1();
-
-    // Uses it again after releasing
-    const [val2, unsub2] = injector.use(GlobalMol);
-    const internalScope2 = (GlobalMol as MoleculeInternal<any>)[
-      GlobalScopeSymbol
-    ];
-    expect(executionCount).toBe(2);
-    unsub2();
-
-    // Internal scope should be the same object across all uses
-    expect(internalScope1).toBe(internalScope2);
-  });
-
-  test("Global molecule should call onUnmount even if another global molecule is still in use", () => {
-    // See https://github.com/saasquatch/bunshi/issues/80
-
-    const injector = createInjector();
-
-    let mountCount1 = 0;
-    let mountCleanupCount1 = 0;
-    let unmountCount1 = 0;
-
-    const GlobalMol1 = molecule(() => {
-      mountCount1++;
-      onMount(() => {
-        return () => {
-          mountCleanupCount1++;
-        };
-      });
-      onUnmount(() => {
-        unmountCount1++;
-      });
-      return { value: mountCount1 };
-    });
-
-    let mountCount2 = 0;
-    let mountCleanupCount2 = 0;
-    let unmountCount2 = 0;
-
-    const GlobalMol2 = molecule(() => {
-      mountCount2++;
-      onMount(() => {
-        return () => {
-          mountCleanupCount2++;
-        };
-      });
-      onUnmount(() => {
-        unmountCount2++;
-      });
-      return { value: mountCount2 };
-    });
-
-    // First use of both molecules
-    const [val1, unsub1] = injector.use(GlobalMol1);
-    expect(mountCount1).toBe(1);
-    expect(mountCount2).toBe(0);
-
-    const [val2, unsub2] = injector.use(GlobalMol2);
-    expect(mountCount1).toBe(1);
-    expect(mountCount2).toBe(1);
-
-    // Release first molecule
-    unsub1();
-    expect(mountCleanupCount1).toBe(1);
-    expect(unmountCount1).toBe(1);
-
-    // Second use of first molecule (should create new instance)
-    const [val3, unsub3] = injector.use(GlobalMol1);
-    expect(val3).not.toBe(val1);
-    expect(mountCount1).toBe(2);
-
-    // Release second molecule
-    unsub2();
-    expect(mountCleanupCount2).toBe(1);
-    expect(unmountCount2).toBe(1);
-
-    // Release first molecule again
-    unsub3();
-    expect(mountCleanupCount1).toBe(2);
-    expect(unmountCount1).toBe(2);
-  });
-
-  test("Global molecule is properly cleaned up after all references are released", () => {
-    const injector = createInjector();
-
-    let mountCount = 0;
-    let unmountCount = 0;
-
-    const GlobalMol = molecule(() => {
-      mountCount++;
-      onMount(() => {
-        return () => {
-          unmountCount++;
-        };
-      });
-      return { value: mountCount };
-    });
-
-    // First use
-    const [val1, unsub1] = injector.use(GlobalMol);
-    expect(mountCount).toBe(1);
-    expect(unmountCount).toBe(0);
-
-    // Second use (should reuse the same instance)
-    const [val2, unsub2] = injector.use(GlobalMol);
-    expect(val1).toBe(val2);
-    expect(mountCount).toBe(1);
-    expect(unmountCount).toBe(0);
-
-    // Release first reference
-    unsub1();
-    expect(unmountCount).toBe(0); // Should still be mounted
-
-    // Release second reference
-    unsub2();
-    expect(unmountCount).toBe(1); // Should now be unmounted
-
-    // Use again (should create new instance)
-    const [val3, unsub3] = injector.use(GlobalMol);
-    expect(val3).not.toBe(val1);
-    expect(mountCount).toBe(2);
-    expect(unmountCount).toBe(1);
-
-    unsub3();
-    expect(unmountCount).toBe(2);
-  });
-
-  test("Global molecule works correctly when mixed with scoped molecules", () => {
-    const injector = createInjector();
-
-    const GlobalMol = molecule(() => ({ global: Math.random() }));
-    const ScopedMol = molecule((mol, scope) => {
-      const globalValue = mol(GlobalMol);
-      const userId = scope(UserScope);
-      return { globalValue, userId };
-    });
-
-    const [scoped1, unsub1] = injector.use(ScopedMol, user1Scope);
-    const [scoped2, unsub2] = injector.use(ScopedMol, user2Scope);
-
-    // Both scoped molecules should share the same global molecule instance
-    expect(scoped1.globalValue).toBe(scoped2.globalValue);
-    // But have different user IDs
-    expect(scoped1.userId).not.toBe(scoped2.userId);
-
-    unsub1();
-    unsub2();
-  });
-
-  test("Deeply nested global molecules work correctly", () => {
-    const injector = createInjector();
-
-    const GlobalMol1 = molecule(() => ({ level: 1 }));
-    const GlobalMol2 = molecule((mol) => {
-      const mol1 = mol(GlobalMol1);
-      return { level: 2, parent: mol1 };
-    });
-    const GlobalMol3 = molecule((mol) => {
-      const mol2 = mol(GlobalMol2);
-      return { level: 3, parent: mol2 };
-    });
-
-    const [val, unsub] = injector.use(GlobalMol3);
-
-    expect(val.level).toBe(3);
-    expect(val.parent.level).toBe(2);
-    expect(val.parent.parent.level).toBe(1);
-
-    // Each nested molecule should have its own internal scope
-    const scope1 = (GlobalMol1 as MoleculeInternal<any>)[GlobalScopeSymbol];
-    const scope2 = (GlobalMol2 as MoleculeInternal<any>)[GlobalScopeSymbol];
-    const scope3 = (GlobalMol3 as MoleculeInternal<any>)[GlobalScopeSymbol];
-    expect(scope1).toBeDefined();
-    expect(scope2).toBeDefined();
-    expect(scope3).toBeDefined();
-    expect(scope1).not.toBe(scope2);
-    expect(scope2).not.toBe(scope3);
-    expect(scope1).not.toBe(scope3);
-
-    unsub();
-  });
-
-  test("Scoped molecules do get an internal global scope", () => {
-    const injector = createInjector();
-
-    const ScopedMol = molecule((_, scope) => {
-      const userId = scope(UserScope);
-      return { userId };
-    });
-
-    const [val, unsub] = injector.use(ScopedMol, user1Scope);
-
-    expect(val.userId).toBe(user1Scope[1]);
-
-    const globalScope1 = (ScopedMol as MoleculeInternal<any>)[
-      GlobalScopeSymbol
-    ];
-    expect(globalScope1).toBeDefined();
-
-    const [val2, unsub2] = injector.use(ScopedMol, user2Scope);
-    expect(val2.userId).toBe(user2Scope[1]);
-    expect(val).not.toBe(val2);
-
-    const globalScope2 = (ScopedMol as MoleculeInternal<any>)[
-      GlobalScopeSymbol
-    ];
-    expect(globalScope2).toBeDefined();
-    expect(globalScope1).toBe(globalScope2);
-
-    unsub();
-    unsub2();
-  });
-
-  test("Global scope internal values are unique symbols", () => {
-    const injector = createInjector();
-
-    const GlobalMol1 = molecule(() => ({ id: 1 }));
-    const GlobalMol2 = molecule(() => ({ id: 2 }));
-
-    injector.use(GlobalMol1);
-    injector.use(GlobalMol2);
-
-    const scope1 = (GlobalMol1 as MoleculeInternal<any>)[GlobalScopeSymbol];
-    const scope2 = (GlobalMol2 as MoleculeInternal<any>)[GlobalScopeSymbol];
-
-    // The default values should be unique symbols
-    expect(typeof scope1?.defaultValue).toBe("symbol");
-    expect(typeof scope2?.defaultValue).toBe("symbol");
-    expect(scope1?.defaultValue).not.toBe(scope2?.defaultValue);
-
-    // The symbols should have descriptive labels
-    expect(scope1?.defaultValue.toString()).toMatch(
-      /^Symbol\(bunshi\.global\.scope\.\d+\)$/,
-    );
-    expect(scope2?.defaultValue.toString()).toMatch(
-      /^Symbol\(bunshi\.global\.scope\.\d+\)$/,
-    );
-=======
 
   describe("Parent injectors", () => {
     interface APIService {
@@ -1451,6 +1121,334 @@
       const api = level5.get(APIServiceInterface);
       expect(api.fetch()).toBe("deep-mock");
     });
->>>>>>> 48f3f8ad
+  });
+});
+
+describe("Global molecule internal scopes", () => {
+  test("Each global molecule gets its own unique internal scope", () => {
+    const injector = createInjector();
+
+    const GlobalMol1 = molecule(() => ({ value: Math.random() }));
+    const GlobalMol2 = molecule(() => ({ value: Math.random() }));
+
+    // Both molecules should work without errors
+    const [val1, unsub1] = injector.use(GlobalMol1);
+    const [val2, unsub2] = injector.use(GlobalMol2);
+
+    expect(val1).toBeDefined();
+    expect(val2).toBeDefined();
+    expect(val1).not.toBe(val2);
+
+    // Check that each molecule has its own internal scope using the proper symbol
+    const scope1 = (GlobalMol1 as any)[GlobalScopeSymbol];
+    const scope2 = (GlobalMol2 as any)[GlobalScopeSymbol];
+    expect(scope1).toBeDefined();
+    expect(scope2).toBeDefined();
+    expect(scope1).not.toBe(scope2);
+    expect(scope1.defaultValue).toBeDefined();
+    expect(scope2.defaultValue).toBeDefined();
+    expect(scope1.defaultValue).not.toBe(scope2.defaultValue);
+
+    unsub1();
+    unsub2();
+  });
+
+  test("Global molecule reuses the same internal scope across multiple uses", () => {
+    const injector = createInjector();
+
+    let executionCount = 0;
+    const GlobalMol = molecule(() => {
+      executionCount++;
+      return { value: executionCount };
+    });
+
+    // Use the molecule multiple times
+    const [val1, unsub1] = injector.use(GlobalMol);
+    const internalScope1 = (GlobalMol as MoleculeInternal<any>)[
+      GlobalScopeSymbol
+    ];
+    expect(internalScope1).toBeDefined();
+
+    const [val2, unsub2] = injector.use(GlobalMol);
+    const internalScope2 = (GlobalMol as MoleculeInternal<any>)[
+      GlobalScopeSymbol
+    ];
+
+    const [val3, unsub3] = injector.use(GlobalMol);
+    const internalScope3 = (GlobalMol as MoleculeInternal<any>)[
+      GlobalScopeSymbol
+    ];
+
+    // Should all be the same instance (molecule executed only once)
+    expect(val1).toBe(val2);
+    expect(val2).toBe(val3);
+    expect(executionCount).toBe(1);
+
+    // Internal scope should be the same object across all uses
+    expect(internalScope1).toBe(internalScope2);
+    expect(internalScope2).toBe(internalScope3);
+
+    // Verify it's a stable symbol value
+    expect(typeof internalScope1?.defaultValue).toBe("symbol");
+
+    unsub1();
+    unsub2();
+    unsub3();
+  });
+
+  test("Global molecule reuses the same internal scope even after being released", () => {
+    const injector = createInjector();
+
+    let executionCount = 0;
+    const GlobalMol = molecule(() => {
+      executionCount++;
+      return { value: executionCount };
+    });
+
+    // Use the molecule and release it
+    const [val1, unsub1] = injector.use(GlobalMol);
+    const internalScope1 = (GlobalMol as MoleculeInternal<any>)[
+      GlobalScopeSymbol
+    ];
+    expect(internalScope1).toBeDefined();
+    expect(executionCount).toBe(1);
+    unsub1();
+
+    // Uses it again after releasing
+    const [val2, unsub2] = injector.use(GlobalMol);
+    const internalScope2 = (GlobalMol as MoleculeInternal<any>)[
+      GlobalScopeSymbol
+    ];
+    expect(executionCount).toBe(2);
+    unsub2();
+
+    // Internal scope should be the same object across all uses
+    expect(internalScope1).toBe(internalScope2);
+  });
+
+  test("Global molecule should call onUnmount even if another global molecule is still in use", () => {
+    // See https://github.com/saasquatch/bunshi/issues/80
+
+    const injector = createInjector();
+
+    let mountCount1 = 0;
+    let mountCleanupCount1 = 0;
+    let unmountCount1 = 0;
+
+    const GlobalMol1 = molecule(() => {
+      mountCount1++;
+      onMount(() => {
+        return () => {
+          mountCleanupCount1++;
+        };
+      });
+      onUnmount(() => {
+        unmountCount1++;
+      });
+      return { value: mountCount1 };
+    });
+
+    let mountCount2 = 0;
+    let mountCleanupCount2 = 0;
+    let unmountCount2 = 0;
+
+    const GlobalMol2 = molecule(() => {
+      mountCount2++;
+      onMount(() => {
+        return () => {
+          mountCleanupCount2++;
+        };
+      });
+      onUnmount(() => {
+        unmountCount2++;
+      });
+      return { value: mountCount2 };
+    });
+
+    // First use of both molecules
+    const [val1, unsub1] = injector.use(GlobalMol1);
+    expect(mountCount1).toBe(1);
+    expect(mountCount2).toBe(0);
+
+    const [val2, unsub2] = injector.use(GlobalMol2);
+    expect(mountCount1).toBe(1);
+    expect(mountCount2).toBe(1);
+
+    // Release first molecule
+    unsub1();
+    expect(mountCleanupCount1).toBe(1);
+    expect(unmountCount1).toBe(1);
+
+    // Second use of first molecule (should create new instance)
+    const [val3, unsub3] = injector.use(GlobalMol1);
+    expect(val3).not.toBe(val1);
+    expect(mountCount1).toBe(2);
+
+    // Release second molecule
+    unsub2();
+    expect(mountCleanupCount2).toBe(1);
+    expect(unmountCount2).toBe(1);
+
+    // Release first molecule again
+    unsub3();
+    expect(mountCleanupCount1).toBe(2);
+    expect(unmountCount1).toBe(2);
+  });
+
+  test("Global molecule is properly cleaned up after all references are released", () => {
+    const injector = createInjector();
+
+    let mountCount = 0;
+    let unmountCount = 0;
+
+    const GlobalMol = molecule(() => {
+      mountCount++;
+      onMount(() => {
+        return () => {
+          unmountCount++;
+        };
+      });
+      return { value: mountCount };
+    });
+
+    // First use
+    const [val1, unsub1] = injector.use(GlobalMol);
+    expect(mountCount).toBe(1);
+    expect(unmountCount).toBe(0);
+
+    // Second use (should reuse the same instance)
+    const [val2, unsub2] = injector.use(GlobalMol);
+    expect(val1).toBe(val2);
+    expect(mountCount).toBe(1);
+    expect(unmountCount).toBe(0);
+
+    // Release first reference
+    unsub1();
+    expect(unmountCount).toBe(0); // Should still be mounted
+
+    // Release second reference
+    unsub2();
+    expect(unmountCount).toBe(1); // Should now be unmounted
+
+    // Use again (should create new instance)
+    const [val3, unsub3] = injector.use(GlobalMol);
+    expect(val3).not.toBe(val1);
+    expect(mountCount).toBe(2);
+    expect(unmountCount).toBe(1);
+
+    unsub3();
+    expect(unmountCount).toBe(2);
+  });
+
+  test("Global molecule works correctly when mixed with scoped molecules", () => {
+    const injector = createInjector();
+
+    const GlobalMol = molecule(() => ({ global: Math.random() }));
+    const ScopedMol = molecule((mol, scope) => {
+      const globalValue = mol(GlobalMol);
+      const userId = scope(UserScope);
+      return { globalValue, userId };
+    });
+
+    const [scoped1, unsub1] = injector.use(ScopedMol, user1Scope);
+    const [scoped2, unsub2] = injector.use(ScopedMol, user2Scope);
+
+    // Both scoped molecules should share the same global molecule instance
+    expect(scoped1.globalValue).toBe(scoped2.globalValue);
+    // But have different user IDs
+    expect(scoped1.userId).not.toBe(scoped2.userId);
+
+    unsub1();
+    unsub2();
+  });
+
+  test("Deeply nested global molecules work correctly", () => {
+    const injector = createInjector();
+
+    const GlobalMol1 = molecule(() => ({ level: 1 }));
+    const GlobalMol2 = molecule((mol) => {
+      const mol1 = mol(GlobalMol1);
+      return { level: 2, parent: mol1 };
+    });
+    const GlobalMol3 = molecule((mol) => {
+      const mol2 = mol(GlobalMol2);
+      return { level: 3, parent: mol2 };
+    });
+
+    const [val, unsub] = injector.use(GlobalMol3);
+
+    expect(val.level).toBe(3);
+    expect(val.parent.level).toBe(2);
+    expect(val.parent.parent.level).toBe(1);
+
+    // Each nested molecule should have its own internal scope
+    const scope1 = (GlobalMol1 as MoleculeInternal<any>)[GlobalScopeSymbol];
+    const scope2 = (GlobalMol2 as MoleculeInternal<any>)[GlobalScopeSymbol];
+    const scope3 = (GlobalMol3 as MoleculeInternal<any>)[GlobalScopeSymbol];
+    expect(scope1).toBeDefined();
+    expect(scope2).toBeDefined();
+    expect(scope3).toBeDefined();
+    expect(scope1).not.toBe(scope2);
+    expect(scope2).not.toBe(scope3);
+    expect(scope1).not.toBe(scope3);
+
+    unsub();
+  });
+
+  test("Scoped molecules do get an internal global scope", () => {
+    const injector = createInjector();
+
+    const ScopedMol = molecule((_, scope) => {
+      const userId = scope(UserScope);
+      return { userId };
+    });
+
+    const [val, unsub] = injector.use(ScopedMol, user1Scope);
+
+    expect(val.userId).toBe(user1Scope[1]);
+
+    const globalScope1 = (ScopedMol as MoleculeInternal<any>)[
+      GlobalScopeSymbol
+    ];
+    expect(globalScope1).toBeDefined();
+
+    const [val2, unsub2] = injector.use(ScopedMol, user2Scope);
+    expect(val2.userId).toBe(user2Scope[1]);
+    expect(val).not.toBe(val2);
+
+    const globalScope2 = (ScopedMol as MoleculeInternal<any>)[
+      GlobalScopeSymbol
+    ];
+    expect(globalScope2).toBeDefined();
+    expect(globalScope1).toBe(globalScope2);
+
+    unsub();
+    unsub2();
+  });
+
+  test("Global scope internal values are unique symbols", () => {
+    const injector = createInjector();
+
+    const GlobalMol1 = molecule(() => ({ id: 1 }));
+    const GlobalMol2 = molecule(() => ({ id: 2 }));
+
+    injector.use(GlobalMol1);
+    injector.use(GlobalMol2);
+
+    const scope1 = (GlobalMol1 as MoleculeInternal<any>)[GlobalScopeSymbol];
+    const scope2 = (GlobalMol2 as MoleculeInternal<any>)[GlobalScopeSymbol];
+
+    // The default values should be unique symbols
+    expect(typeof scope1?.defaultValue).toBe("symbol");
+    expect(typeof scope2?.defaultValue).toBe("symbol");
+    expect(scope1?.defaultValue).not.toBe(scope2?.defaultValue);
+
+    // The symbols should have descriptive labels
+    expect(scope1?.defaultValue.toString()).toMatch(
+      /^Symbol\(bunshi\.global\.scope\.\d+\)$/,
+    );
+    expect(scope2?.defaultValue.toString()).toMatch(
+      /^Symbol\(bunshi\.global\.scope\.\d+\)$/,
+    );
   });
 });