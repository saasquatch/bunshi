--- conflicted
+++ resolved
@@ -19,13 +19,9 @@
 import { scopeTupleSort } from "./internal/scopeTupleSort";
 import {
   GetterSymbol,
-<<<<<<< HEAD
   GlobalScopeSymbol,
   Injector,
-=======
-  Injector,
   InjectorInternalsSymbol,
->>>>>>> 48f3f8ad
   TypeSymbol,
 } from "./internal/symbols";
 import {
