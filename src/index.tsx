--- conflicted
+++ resolved
@@ -2,18 +2,14 @@
 import { createScope } from "./scope";
 import { ScopeProvider } from "./ScopeProvider";
 import { useMolecule } from "./useMolecule";
-<<<<<<< HEAD
+import { Molecule } from "./molecule";
+import { MoleculeScopeOptions } from "./useScopes";
 
-import { Molecule } from "./molecule";
-
-export { molecule, createScope, ScopeProvider, useMolecule, Molecule };
-=======
-import { MoleculeScopeOptions } from "./useScopes";
 export {
   molecule,
   createScope,
   ScopeProvider,
   useMolecule,
   MoleculeScopeOptions,
-};
->>>>>>> b7217d39
+  Molecule,
+};